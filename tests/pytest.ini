--- conflicted
+++ resolved
@@ -33,11 +33,8 @@
     helper: helper integration tests
     integrations: integration management tests (config entries)
     convenience: convenience tools tests (scene, weather, energy, docs)
-<<<<<<< HEAD
     updates: update management tools tests
-=======
     system: system management tests (restart, reload, health)
->>>>>>> 197668b3
     error_handling: error handling and edge case tests
     cleanup: tests that create entities needing cleanup
 
