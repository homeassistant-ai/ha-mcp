--- conflicted
+++ resolved
@@ -28,11 +28,8 @@
 
     # E2E test categories
     automation: automation lifecycle tests
-<<<<<<< HEAD
+    blueprint: blueprint management tests
     calendar: calendar event management tests
-=======
-    blueprint: blueprint management tests
->>>>>>> 093978b6
     device: device control tests
     script: script orchestration tests
     helper: helper integration tests
