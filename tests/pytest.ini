--- conflicted
+++ resolved
@@ -31,11 +31,8 @@
     device: device control tests
     script: script orchestration tests
     helper: helper integration tests
-<<<<<<< HEAD
     integrations: integration management tests (config entries)
-=======
     registry: entity and device registry tests
->>>>>>> 843089ed
     convenience: convenience tools tests (scene, weather, energy, docs)
     updates: update management tools tests
     system: system management tests (restart, reload, health)
