--- conflicted
+++ resolved
@@ -60,7 +60,6 @@
         # Register backup tools
         register_backup_tools(self.mcp, self.client)
 
-<<<<<<< HEAD
         # Register integration management tools
         register_integration_tools(self.mcp, self.client)
 
@@ -72,7 +71,6 @@
 
         # Register entity and device registry tools
         register_registry_tools(self.mcp, self.client)
-=======
+
         # Register zone management tools
-        register_zone_tools(self.mcp, self.client)
->>>>>>> 4e327199
+        register_zone_tools(self.mcp, self.client)