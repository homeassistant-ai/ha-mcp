"""
Tools registry for Smart MCP Server - manages registration of all MCP tools.

This module acts as an orchestrator, importing and coordinating tool registration
from specialized modules.
"""

from typing import Any

from .backup import register_backup_tools
from .tools_areas import register_area_tools
from .tools_config_automations import register_config_automation_tools
from .tools_config_dashboards import register_config_dashboard_tools
from .tools_config_helpers import register_config_helper_tools
from .tools_config_scripts import register_config_script_tools
from .tools_integrations import register_integration_tools
from .tools_labels import register_label_tools
from .tools_registry import register_registry_tools
from .tools_search import register_search_tools
from .tools_service import register_service_tools
<<<<<<< HEAD
from .tools_services import register_services_tools
from .tools_system import register_system_tools
from .tools_updates import register_update_tools
=======
from .tools_todo import register_todo_tools
>>>>>>> 05ff1c3b
from .tools_utility import register_utility_tools
from .tools_zones import register_zone_tools


class ToolsRegistry:
    """Manages registration of all MCP tools for the smart server."""

    def __init__(self, server: Any) -> None:
        self.server = server
        self.client = server.client
        self.mcp = server.mcp
        self.smart_tools = server.smart_tools
        self.device_tools = server.device_tools

    def register_all_tools(self) -> None:
        """Register all tools with the MCP server."""
        # Register search and discovery tools
        register_search_tools(
            self.mcp, self.client, self.smart_tools
        )

        # Register service call and operation monitoring tools
        register_service_tools(
            self.mcp, self.client, self.device_tools
        )

        # Register service discovery tools
        register_services_tools(self.mcp, self.client)

        # Register config management tools (helpers, scripts, automations, dashboards)
        register_config_helper_tools(self.mcp, self.client)
        register_config_script_tools(self.mcp, self.client)
        register_config_automation_tools(self.mcp, self.client)
        register_config_dashboard_tools(self.mcp, self.client)

        # Register utility tools (logbook, templates, docs)
        register_utility_tools(self.mcp, self.client)

        # Register update management tools
        register_update_tools(self.mcp, self.client)

        # Register backup tools
        register_backup_tools(self.mcp, self.client)

<<<<<<< HEAD
        # Register integration management tools
        register_integration_tools(self.mcp, self.client)

        # Register system management tools (restart, reload, health)
        register_system_tools(self.mcp, self.client)

        # Register area and floor management tools
        register_area_tools(self.mcp, self.client)

        # Register entity and device registry tools
        register_registry_tools(self.mcp, self.client)

        # Register zone management tools
        register_zone_tools(self.mcp, self.client)

        # Register label management tools
        register_label_tools(self.mcp, self.client)
=======
        # Register todo/shopping list tools
        register_todo_tools(self.mcp, self.client)
>>>>>>> 05ff1c3b
<|MERGE_RESOLUTION|>--- conflicted
+++ resolved
@@ -18,13 +18,10 @@
 from .tools_registry import register_registry_tools
 from .tools_search import register_search_tools
 from .tools_service import register_service_tools
-<<<<<<< HEAD
 from .tools_services import register_services_tools
 from .tools_system import register_system_tools
+from .tools_todo import register_todo_tools
 from .tools_updates import register_update_tools
-=======
-from .tools_todo import register_todo_tools
->>>>>>> 05ff1c3b
 from .tools_utility import register_utility_tools
 from .tools_zones import register_zone_tools
 
@@ -69,7 +66,6 @@
         # Register backup tools
         register_backup_tools(self.mcp, self.client)
 
-<<<<<<< HEAD
         # Register integration management tools
         register_integration_tools(self.mcp, self.client)
 
@@ -87,7 +83,6 @@
 
         # Register label management tools
         register_label_tools(self.mcp, self.client)
-=======
+
         # Register todo/shopping list tools
-        register_todo_tools(self.mcp, self.client)
->>>>>>> 05ff1c3b
+        register_todo_tools(self.mcp, self.client)